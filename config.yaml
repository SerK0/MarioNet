device: cuda
model:
<<<<<<< HEAD
    DriverEncoder:
        input_feature_dim: 3
        hidden_features_dim:
          - 64
          - 128
          - 256
          - 512
        depth: 4
    Blender:
        input_target_feature_map_dim:
            512
    PositionalEncoding:
        driver_feature_size:
          - 512
          - 228
          - 228
        target_feature_size:
          - 4
          - 512
          - 228
          - 228
=======
    # MarioNet parameters grouped by main network components.
    # Groups are named after implementation classnames (i.e. CamelCase).
    # Other keys should use snake_case.
    TargetEncoder:
        image_channels: 3
        landmark_channels: 2
        downsampling_channels:
            - 64
            - 128
            - 256
            - 512
            - 1024
            - 2048
        upsampling_channels:
            - 2048
            - 1024
            - 512
            - 256
            - 128
    Decoder:
        channels:
            - 1024
            - 512
            - 256
            - 128
            - 64
        output_channels: 3
>>>>>>> 01655c94
<|MERGE_RESOLUTION|>--- conflicted
+++ resolved
@@ -1,28 +1,5 @@
 device: cuda
 model:
-<<<<<<< HEAD
-    DriverEncoder:
-        input_feature_dim: 3
-        hidden_features_dim:
-          - 64
-          - 128
-          - 256
-          - 512
-        depth: 4
-    Blender:
-        input_target_feature_map_dim:
-            512
-    PositionalEncoding:
-        driver_feature_size:
-          - 512
-          - 228
-          - 228
-        target_feature_size:
-          - 4
-          - 512
-          - 228
-          - 228
-=======
     # MarioNet parameters grouped by main network components.
     # Groups are named after implementation classnames (i.e. CamelCase).
     # Other keys should use snake_case.
@@ -50,4 +27,24 @@
             - 128
             - 64
         output_channels: 3
->>>>>>> 01655c94
+    DriverEncoder:
+        input_feature_dim: 3
+        hidden_features_dim:
+          - 64
+          - 128
+          - 256
+          - 512
+        depth: 4
+    Blender:
+        input_target_feature_map_dim:
+            512
+    PositionalEncoding:
+        driver_feature_size:
+          - 512
+          - 228
+          - 228
+        target_feature_size:
+          - 4
+          - 512
+          - 228
+          - 228