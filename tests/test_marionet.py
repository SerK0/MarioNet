import pytest
import torch
import yaml

from pathlib import Path

from marionet.config import Config
from marionet.model.marionet import MarioNet
from marionet.model.discriminator import Discriminator


@pytest.fixture
def config_path():
    project_dir = Path(__file__).parent.parent
    return project_dir / "config.yaml"


@pytest.fixture
def config(config_path):
    with open(config_path, "r") as f:
        return Config(yaml.load(f.read(), Loader=yaml.FullLoader))


@pytest.fixture
def batch_size():
    return 2


@pytest.fixture
def image_dim():
    return 256


@pytest.fixture
def image_channels():
    return 3


@pytest.fixture
def landmark_channels():
    return 3


@pytest.fixture
def num_targets():
    return 2


@pytest.fixture
def target_image(batch_size, num_targets, image_channels, image_dim):
    return torch.rand(batch_size, num_targets, image_channels, image_dim, image_dim)


@pytest.fixture
def target_landmarks(batch_size, num_targets, landmark_channels, image_dim):
    return torch.rand(batch_size, num_targets, landmark_channels, image_dim, image_dim)


@pytest.fixture
def driver_landmarks(batch_size, landmark_channels, image_dim):
    return torch.rand(batch_size, landmark_channels, image_dim, image_dim)


def test_marionet(
    config,
    target_image,
    target_landmarks,
    driver_landmarks,
):
<<<<<<< HEAD
    MarioNet(config)(target_image, target_landmarks, driver_image, driver_landmarks)


def test_marionet_discriminator(
    config,
    target_image,
    target_landmarks,
    driver_image,
    driver_landmarks
):
    Discriminator(config)(driver_image, driver_landmarks)
=======
    MarioNet(config)(target_image, target_landmarks, driver_landmarks)
>>>>>>> 8668550c
<|MERGE_RESOLUTION|>--- conflicted
+++ resolved
@@ -67,7 +67,6 @@
     target_landmarks,
     driver_landmarks,
 ):
-<<<<<<< HEAD
     MarioNet(config)(target_image, target_landmarks, driver_image, driver_landmarks)
 
 
@@ -79,6 +78,3 @@
     driver_landmarks
 ):
     Discriminator(config)(driver_image, driver_landmarks)
-=======
-    MarioNet(config)(target_image, target_landmarks, driver_landmarks)
->>>>>>> 8668550c
